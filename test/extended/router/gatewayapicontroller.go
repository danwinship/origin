package router

import (
	"context"
	"crypto/tls"
	"fmt"
	"net"
	"net/http"
	"strings"
	"time"

	g "github.com/onsi/ginkgo/v2"
	o "github.com/onsi/gomega"

	configv1 "github.com/openshift/api/config/v1"
	operatoringressv1 "github.com/openshift/api/operatoringress/v1"

	exutil "github.com/openshift/origin/test/extended/util"
	corev1 "k8s.io/api/core/v1"
	apierrors "k8s.io/apimachinery/pkg/api/errors"
	"k8s.io/apimachinery/pkg/util/intstr"
	e2e "k8s.io/kubernetes/test/e2e/framework"
	admissionapi "k8s.io/pod-security-admission/api"
	"k8s.io/utils/pointer"

	metav1 "k8s.io/apimachinery/pkg/apis/meta/v1"
	"k8s.io/apimachinery/pkg/types"
	"k8s.io/apimachinery/pkg/util/wait"
	"k8s.io/apiserver/pkg/storage/names"
	gatewayapiv1 "sigs.k8s.io/gateway-api/apis/v1"
)

<<<<<<< HEAD
const (
	// Max time duration for the DNS resolution
	dnsResolutionTimeout = 10 * time.Minute
	// Max time duration for the Load balancer address
	loadBalancerReadyTimeout = 10 * time.Minute
=======
var (
	requiredCapabilities = []configv1.ClusterVersionCapability{
		configv1.ClusterVersionCapabilityMarketplace,
		configv1.ClusterVersionCapabilityOperatorLifecycleManager,
	}
>>>>>>> 7aea48ca
)

var _ = g.Describe("[sig-network-edge][OCPFeatureGate:GatewayAPIController][Feature:Router][apigroup:gateway.networking.k8s.io]", g.Ordered, g.Serial, func() {
	defer g.GinkgoRecover()
	var (
		oc       = exutil.NewCLIWithPodSecurityLevel("gatewayapi-controller", admissionapi.LevelBaseline)
		csvName  string
		err      error
		gateways []string
	)

	const (
		// The expected OSSM subscription name.
		expectedSubscriptionName = "servicemeshoperator3"
		// Expected Subscription Source
		expectedSubscriptionSource = "redhat-operators"
		// The expected OSSM operator namespace.
		expectedSubscriptionNamespace = "openshift-operators"
		// The gatewayclass name used to create ossm and other gateway api resources.
		gatewayClassName = "openshift-default"
		// gatewayClassControllerName is the name that must be used to create a supported gatewayClass.
		gatewayClassControllerName = "openshift.io/gateway-controller/v1"
		//OSSM Deployment Pod Name
		deploymentOSSMName = "servicemesh-operator3"
	)
	g.BeforeAll(func() {
		isokd, err := isOKD(oc)
		if err != nil {
			e2e.Failf("Failed to get clusterversion to determine if release is OKD: %v", err)
		}
		if isokd {
			g.Skip("Skipping on OKD cluster as OSSM is not available as a community operator")
		}

		// skip non clould platforms since gateway needs LB service
		skipGatewayIfNonCloudPlatform(oc)

		// GatewayAPIController relies on OSSM OLM operator.
		// Skipping on clusters which don't have capabilities required
		// to install an OLM operator.
		exutil.SkipIfMissingCapabilities(oc, requiredCapabilities...)

		// create the default gatewayClass
		gatewayClass := buildGatewayClass(gatewayClassName, gatewayClassControllerName)
		_, err = oc.AdminGatewayApiClient().GatewayV1().GatewayClasses().Create(context.TODO(), gatewayClass, metav1.CreateOptions{})
		if err != nil && !apierrors.IsAlreadyExists(err) {
			e2e.Failf("Failed to create GatewayClass %q", gatewayClassName)
		}
	})

	g.AfterAll(func() {
		g.By("Cleaning up the GatewayAPI Objects")
		for _, name := range gateways {
			err = oc.AdminGatewayApiClient().GatewayV1().Gateways("openshift-ingress").Delete(context.Background(), name, metav1.DeleteOptions{})
			o.Expect(err).NotTo(o.HaveOccurred(), "Gateway %s could not be deleted", name)
		}
	})

	g.It("Ensure OSSM and OLM related resources are created after creating GatewayClass", func() {
		//check the catalogSource
		g.By("Check OLM catalogSource, subscription, CSV and Pod")
		waitCatalogErr := wait.PollUntilContextTimeout(context.Background(), 1*time.Second, 20*time.Minute, false, func(context context.Context) (bool, error) {
			catalog, err := oc.AsAdmin().Run("get").Args("-n", "openshift-marketplace", "catalogsource", expectedSubscriptionSource, "-o=jsonpath={.status.connectionState.lastObservedState}").Output()
			o.Expect(err).NotTo(o.HaveOccurred())
			if catalog != "READY" {
				e2e.Logf("CatalogSource %q is not in ready state, retrying...", expectedSubscriptionSource)
				return false, nil
			}
			e2e.Logf("CatalogSource %q is ready!", expectedSubscriptionSource)
			return true, nil
		})
		o.Expect(waitCatalogErr).NotTo(o.HaveOccurred(), "Timed out waiting for CatalogSource %q to become ready", expectedSubscriptionSource)

		// check Subscription
		waitVersionErr := wait.PollUntilContextTimeout(context.Background(), 1*time.Second, 20*time.Minute, false, func(context context.Context) (bool, error) {
			csvName, err = oc.AsAdmin().Run("get").Args("-n", expectedSubscriptionNamespace, "subscription", expectedSubscriptionName, "-o=jsonpath={.status.installedCSV}").Output()
			o.Expect(err).NotTo(o.HaveOccurred())
			if csvName == "" {
				e2e.Logf("Subscription %q doesn't have installed CSV, retrying...", expectedSubscriptionName)
				return false, nil
			}
			e2e.Logf("Subscription %q has installed CSV: %s", expectedSubscriptionName, csvName)
			return true, nil
		})
		o.Expect(waitVersionErr).NotTo(o.HaveOccurred(), "Timed out waiting for the ClusterServiceVersion to install")

		waitCSVErr := wait.PollUntilContextTimeout(context.Background(), 1*time.Second, 20*time.Minute, false, func(context context.Context) (bool, error) {
			csvStatus, err := oc.AsAdmin().Run("get").Args("-n", expectedSubscriptionNamespace, "clusterserviceversion", csvName, "-o=jsonpath={.status.phase}").Output()
			o.Expect(err).NotTo(o.HaveOccurred())
			if csvStatus != "Succeeded" {
				e2e.Logf("Cluster Service Version %q is not successful, retrying...", csvName)
				return false, nil
			}
			e2e.Logf("Cluster Service Version %q has succeeded!", csvName)
			return true, nil
		})
		o.Expect(waitCSVErr).NotTo(o.HaveOccurred(), "Cluster Service Version %s never reached succeeded status", csvName)

		// get OSSM Operator deployment
		waitErr := wait.PollUntilContextTimeout(context.Background(), 1*time.Second, 20*time.Minute, false, func(context context.Context) (bool, error) {
			deployOSSM, err := oc.AdminKubeClient().AppsV1().Deployments(expectedSubscriptionNamespace).Get(context, "servicemesh-operator3", metav1.GetOptions{})
			if err != nil {
				e2e.Logf("Failed to get OSSM operator deployment %q, retrying...", deploymentOSSMName)
				return false, nil
			}
			if deployOSSM.Status.ReadyReplicas < 1 {
				e2e.Logf("OSSM operator deployment %q is not ready, retrying...", deploymentOSSMName)
				return false, nil
			}
			e2e.Logf("OSSM operator deployment %q is ready", deploymentOSSMName)
			return true, nil
		})
		o.Expect(waitErr).NotTo(o.HaveOccurred(), "OSSM Operator deployment %q did not successfully deploy its pod", deploymentOSSMName)

		g.By("Confirm that Istio CR is created and in healthy state")
		waitForIstioHealthy(oc)
	})

	g.It("Ensure default gatewayclass is accepted", func() {

		g.By("Check if default GatewayClass is accepted after OLM resources are successful")
		errCheck := checkGatewayClass(oc, gatewayClassName)
		o.Expect(errCheck).NotTo(o.HaveOccurred(), "GatewayClass %q was not installed and accepted", gatewayClassName)
	})

	g.It("Ensure custom gatewayclass can be accepted", func() {
		customGatewayClassName := "custom-gatewayclass"

		g.By("Create Custom GatewayClass")
		gatewayClass := buildGatewayClass(customGatewayClassName, gatewayClassControllerName)
		gwc, err := oc.AdminGatewayApiClient().GatewayV1().GatewayClasses().Create(context.TODO(), gatewayClass, metav1.CreateOptions{})
		if err != nil {
			e2e.Logf("Gateway Class \"custom-gatewayclass\" already exists, or has failed to be created, checking its status")
		}
		errCheck := checkGatewayClass(oc, customGatewayClassName)
		o.Expect(errCheck).NotTo(o.HaveOccurred(), "GatewayClass %q was not installed and accepted", gwc.Name)

		g.By("Deleting Custom GatewayClass and confirming that it is no longer there")
		err = oc.AdminGatewayApiClient().GatewayV1().GatewayClasses().Delete(context.Background(), customGatewayClassName, metav1.DeleteOptions{})
		o.Expect(err).NotTo(o.HaveOccurred())

		_, err = oc.AdminGatewayApiClient().GatewayV1().GatewayClasses().Get(context.Background(), customGatewayClassName, metav1.GetOptions{})
		o.Expect(err).To(o.HaveOccurred(), "The custom gatewayClass \"custom-gatewayclass\" has been sucessfully deleted")

		g.By("check if default gatewayClass is accepted and ISTIO CR and pod are still available")
		defaultCheck := checkGatewayClass(oc, gatewayClassName)
		o.Expect(defaultCheck).NotTo(o.HaveOccurred())

		g.By("Confirm that ISTIO CR is created and in healthy state")
		waitForIstioHealthy(oc)
	})

	g.It("Ensure LB, service, and dnsRecord are created for a Gateway object", func() {
		g.By("Ensure default GatewayClass is accepted")
		errCheck := checkGatewayClass(oc, gatewayClassName)
		o.Expect(errCheck).NotTo(o.HaveOccurred(), "GatewayClass %q was not installed and accepted", gatewayClassName)

		g.By("Getting the default domain")
		defaultIngressDomain, err := getDefaultIngressClusterDomainName(oc, time.Minute)
		o.Expect(err).NotTo(o.HaveOccurred(), "failed to find default domain name")
		defaultDomain := strings.Replace(defaultIngressDomain, "apps.", "gw-default.", 1)

		g.By("Create the default Gateway")
		gw := names.SimpleNameGenerator.GenerateName("gateway-")
		gateways = append(gateways, gw)
		_, gwerr := createAndCheckGateway(oc, gw, gatewayClassName, defaultDomain)
		o.Expect(gwerr).NotTo(o.HaveOccurred(), "failed to create Gateway")

		g.By("Verify the gateway's LoadBalancer service and DNSRecords")
		assertGatewayLoadbalancerReady(oc, gw, gw+"-openshift-default")

		// check the dns record is created and status of the published dnsrecord of all zones are True
		assertDNSRecordStatus(oc, gw)
	})

	g.It("Ensure HTTPRoute object is created", func() {
		g.By("Ensure default GatewayClass is accepted")
		errCheck := checkGatewayClass(oc, gatewayClassName)
		o.Expect(errCheck).NotTo(o.HaveOccurred(), "GatewayClass %q was not installed and accepted", gatewayClassName)

		g.By("Getting the default domain")
		defaultIngressDomain, err := getDefaultIngressClusterDomainName(oc, time.Minute)
		o.Expect(err).NotTo(o.HaveOccurred(), "Failed to find default domain name")
		customDomain := strings.Replace(defaultIngressDomain, "apps.", "gw-custom.", 1)

		g.By("Create a custom Gateway for the HTTPRoute")
		gw := names.SimpleNameGenerator.GenerateName("gateway-")
		gateways = append(gateways, gw)
		_, gwerr := createAndCheckGateway(oc, gw, gatewayClassName, customDomain)
		o.Expect(gwerr).NotTo(o.HaveOccurred(), "Failed to create Gateway")

		// make sure the DNSRecord is ready to use.
		assertDNSRecordStatus(oc, gw)

		g.By("Create the http route using the custom gateway")
		defaultRoutename := "test-hostname." + customDomain
		createHttpRoute(oc, gw, "test-httproute", defaultRoutename, "echo-pod-"+gw)

		g.By("Checking the http route using the default gateway is accepted")
		assertHttpRouteSuccessful(oc, gw, "test-httproute")

		g.By("Validating the http connectivity to the backend application")
		assertHttpRouteConnection(defaultRoutename)
	})
})

func skipGatewayIfNonCloudPlatform(oc *exutil.CLI) {
	infra, err := oc.AdminConfigClient().ConfigV1().Infrastructures().Get(context.Background(), "cluster", metav1.GetOptions{})
	o.Expect(err).NotTo(o.HaveOccurred())
	o.Expect(infra).NotTo(o.BeNil())

	o.Expect(infra.Status.PlatformStatus).NotTo(o.BeNil())
	platformType := infra.Status.PlatformStatus.Type
	o.Expect(platformType).NotTo(o.BeEmpty())
	switch platformType {
	case configv1.AWSPlatformType, configv1.AzurePlatformType, configv1.GCPPlatformType, configv1.IBMCloudPlatformType:
		// supported
	default:
		g.Skip(fmt.Sprintf("Skipping on non cloud platform type %q", platformType))
	}
}

func waitForIstioHealthy(oc *exutil.CLI) {
	resource := types.NamespacedName{Namespace: "openshift-ingress", Name: "openshift-gateway"}
	err := wait.PollUntilContextTimeout(context.Background(), 1*time.Second, 10*time.Minute, false, func(context context.Context) (bool, error) {
		istioStatus, errIstio := oc.AsAdmin().Run("get").Args("-n", resource.Namespace, "istio", resource.Name, "-o=jsonpath={.status.state}").Output()
		o.Expect(errIstio).NotTo(o.HaveOccurred())
		if istioStatus != "Healthy" {
			e2e.Logf("Istio CR %q is not healthy, retrying...", resource.Name)
			return false, nil
		}
		e2e.Logf("Istio CR %q is healthy", resource.Name)
		return true, nil
	})
	o.Expect(err).NotTo(o.HaveOccurred(), "Istio CR %q did not reach healthy state in time", resource.Name)
}

func checkGatewayClass(oc *exutil.CLI, name string) error {
	waitErr := wait.PollUntilContextTimeout(context.Background(), 2*time.Second, 10*time.Minute, false, func(context context.Context) (bool, error) {
		gwc, err := oc.AdminGatewayApiClient().GatewayV1().GatewayClasses().Get(context, name, metav1.GetOptions{})
		if err != nil {
			e2e.Logf("Failed to get gatewayclass %s, retrying...", name)
			return false, nil
		}
		for _, condition := range gwc.Status.Conditions {
			if condition.Type == string(gatewayapiv1.GatewayClassConditionStatusAccepted) {
				if condition.Status == metav1.ConditionTrue {
					return true, nil
				}
			}
		}
		e2e.Logf("Found gatewayclass %s but it is not accepted, retrying...", name)
		return false, nil
	})

	o.Expect(waitErr).NotTo(o.HaveOccurred(), "Gatewayclass %s is not accepted", name)
	return nil
}

// buildGatewayClass initializes the GatewayClass and returns its address.
func buildGatewayClass(name, controllerName string) *gatewayapiv1.GatewayClass {
	return &gatewayapiv1.GatewayClass{
		ObjectMeta: metav1.ObjectMeta{Name: name},
		Spec: gatewayapiv1.GatewayClassSpec{
			ControllerName: gatewayapiv1.GatewayController(controllerName),
		},
	}
}

// createAndCheckGateway build and creates the Gateway.
func createAndCheckGateway(oc *exutil.CLI, gwname, gwclassname, domain string) (*gatewayapiv1.Gateway, error) {
	ingressNameSpace := "openshift-ingress"

	// Build the gateway object
	gatewaybuild := buildGateway(gwname, ingressNameSpace, gwclassname, "All", domain)

	// Create the gateway object
	_, errGwObj := oc.AdminGatewayApiClient().GatewayV1().Gateways(ingressNameSpace).Create(context.TODO(), gatewaybuild, metav1.CreateOptions{})
	if errGwObj != nil {
		return nil, errGwObj
	}

	// Confirm the gateway is up and running
	return checkGatewayStatus(oc, gwname, ingressNameSpace)
}

func checkGatewayStatus(oc *exutil.CLI, gwname, ingressNameSpace string) (*gatewayapiv1.Gateway, error) {
	programmedGateway := &gatewayapiv1.Gateway{}
	if err := wait.PollUntilContextTimeout(context.Background(), 2*time.Second, 10*time.Minute, false, func(context context.Context) (bool, error) {
		gateway, err := oc.AdminGatewayApiClient().GatewayV1().Gateways(ingressNameSpace).Get(context, gwname, metav1.GetOptions{})
		if err != nil {
			e2e.Logf("Failed to get gateway %q: %v, retrying...", gwname, err)
			return false, nil
		}
		// Checking the gateway controller status
		for _, condition := range gateway.Status.Conditions {
			if condition.Type == string(gatewayapiv1.GatewayConditionProgrammed) {
				if condition.Status == metav1.ConditionTrue {
					e2e.Logf("The gateway controller for gateway %q is programmed", gwname)
					programmedGateway = gateway
					return true, nil
				}
			}
		}
		e2e.Logf("Found gateway %q but the controller is still not programmed, retrying...", gwname)
		return false, nil
	}); err != nil {
		return nil, fmt.Errorf("timed out waiting for gateway %q to become programmed: %w", gwname, err)
	}
	e2e.Logf("Gateway %q successfully programmed!", gwname)
	return programmedGateway, nil
}

// buildGateway initializes the Gateway and returns its address.
func buildGateway(name, namespace, gcname, fromNs, domain string) *gatewayapiv1.Gateway {
	hostname := gatewayapiv1.Hostname("*." + domain)
	fromNamespace := gatewayapiv1.FromNamespaces(fromNs)
	// Tell the gateway listener to allow routes from the namespace/s in the fromNamespaces variable, which could be "All".
	allowedRoutes := gatewayapiv1.AllowedRoutes{Namespaces: &gatewayapiv1.RouteNamespaces{From: &fromNamespace}}
	listener1 := gatewayapiv1.Listener{Name: "http", Hostname: &hostname, Port: 80, Protocol: "HTTP", AllowedRoutes: &allowedRoutes}

	return &gatewayapiv1.Gateway{
		ObjectMeta: metav1.ObjectMeta{Name: name, Namespace: namespace},
		Spec: gatewayapiv1.GatewaySpec{
			GatewayClassName: gatewayapiv1.ObjectName(gcname),
			Listeners:        []gatewayapiv1.Listener{listener1},
		},
	}
}

// assertGatewayLoadbalancerReady verifies that the given gateway has the service's load balancer address assigned.
func assertGatewayLoadbalancerReady(oc *exutil.CLI, gwName, gwServiceName string) {
	// check gateway LB service, note that External-IP might be hostname (AWS) or IP (Azure/GCP)
	var lbAddress string
	err := wait.PollUntilContextTimeout(context.Background(), 1*time.Second, loadBalancerReadyTimeout, false, func(context context.Context) (bool, error) {
		lbService, err := oc.AdminKubeClient().CoreV1().Services("openshift-ingress").Get(context, gwServiceName, metav1.GetOptions{})
		if err != nil {
			e2e.Logf("Failed to get service %q: %v, retrying...", gwServiceName, err)
			return false, nil
		}
		if lbService.Status.LoadBalancer.Ingress[0].Hostname != "" {
			lbAddress = lbService.Status.LoadBalancer.Ingress[0].Hostname
		} else {
			lbAddress = lbService.Status.LoadBalancer.Ingress[0].IP
		}
		if lbAddress == "" {
			e2e.Logf("No load balancer address for service %q, retrying", gwServiceName)
			return false, nil
		}
		e2e.Logf("Got load balancer address for service %q: %v", gwServiceName, lbAddress)

		gw, err := oc.AdminGatewayApiClient().GatewayV1().Gateways("openshift-ingress").Get(context, gwName, metav1.GetOptions{})
		if err != nil {
			e2e.Logf("Failed to get gateway %q, retrying...", gwName)
			return false, nil
		}
		for _, gwAddr := range gw.Status.Addresses {
			if gwAddr.Value == lbAddress {
				return true, nil
			}
		}

		e2e.Logf("Gateway %q does not have service load balancer address, retrying...", gwName)
		return false, nil
	})
	o.Expect(err).NotTo(o.HaveOccurred(), "Timed out waiting for gateway %q to get load balancer address of service %q", gwName, gwServiceName)
}

// assertDNSRecordStatus polls until the DNSRecord's status in the default operand namespace is True.
func assertDNSRecordStatus(oc *exutil.CLI, gatewayName string) {
	// find the DNS Record and confirm its zone status is True
	err := wait.PollUntilContextTimeout(context.Background(), 2*time.Second, 10*time.Minute, false, func(context context.Context) (bool, error) {
		gatewayDNSRecord := &operatoringressv1.DNSRecord{}
		gatewayDNSRecords, err := oc.AdminIngressClient().IngressV1().DNSRecords("openshift-ingress").List(context, metav1.ListOptions{})
		if err != nil {
			e2e.Logf("Failed to list DNS records for gateway %q: %v, retrying...", gatewayName, err)
			return false, nil
		}

		// get the desired DNS records of the given gateway
		for _, record := range gatewayDNSRecords.Items {
			if record.Labels["gateway.networking.k8s.io/gateway-name"] == gatewayName {
				gatewayDNSRecord = &record
				break
			}
		}

		// checking the gateway DNS record status
		for _, zone := range gatewayDNSRecord.Status.Zones {
			for _, condition := range zone.Conditions {
				if condition.Type == "Published" && condition.Status == "True" {
					return true, nil
				}
			}
		}
		e2e.Logf("DNS record %q is not ready, retrying...", gatewayDNSRecord.Name)
		return false, nil
	})
	o.Expect(err).NotTo(o.HaveOccurred(), "Timed out waiting for gateway %q DNSRecord to become ready", gatewayName)
}

// createHttpRoute checks if the HTTPRoute can be created.
// If it can't an error is returned.
func createHttpRoute(oc *exutil.CLI, gwName, routeName, hostname, backendRefname string) (*gatewayapiv1.HTTPRoute, error) {
	namespace := oc.Namespace()
	ingressNameSpace := "openshift-ingress"
	gateway, errGwStatus := oc.AdminGatewayApiClient().GatewayV1().Gateways(ingressNameSpace).Get(context.TODO(), gwName, metav1.GetOptions{})
	if errGwStatus != nil || gateway == nil {
		e2e.Failf("Unable to create httpRoute, no gateway available during route assertion %v", errGwStatus)
	}

	// Create the backend (service and pod) needed for the route to have resolvedRefs=true.
	// The httproute, service, and pod are cleaned up when the namespace is automatically deleted.
	// buildEchoPod builds a pod that listens on port 8080.
	// Use regular user to create pod, service and httproute.
	echoPod := buildEchoPod(backendRefname, namespace)
	_, echoPodErr := oc.KubeClient().CoreV1().Pods(namespace).Create(context.TODO(), echoPod, metav1.CreateOptions{})
	o.Expect(echoPodErr).NotTo(o.HaveOccurred())

	// buildEchoService builds a service that targets port 8080.
	echoService := buildEchoService(echoPod.Name, namespace, echoPod.ObjectMeta.Labels)
	_, echoServiceErr := oc.KubeClient().CoreV1().Services(namespace).Create(context.Background(), echoService, metav1.CreateOptions{})
	o.Expect(echoServiceErr).NotTo(o.HaveOccurred())

	// Create the HTTPRoute
	buildHTTPRoute := buildHTTPRoute(routeName, namespace, gateway.Name, ingressNameSpace, hostname, backendRefname)
	httpRoute, err := oc.GatewayApiClient().GatewayV1().HTTPRoutes(namespace).Create(context.Background(), buildHTTPRoute, metav1.CreateOptions{})
	o.Expect(err).NotTo(o.HaveOccurred())

	// Confirm the HTTPRoute is up
	waitErr := wait.PollUntilContextTimeout(context.Background(), 1*time.Second, 4*time.Minute, false, func(context context.Context) (bool, error) {
		checkHttpRoute, err := oc.GatewayApiClient().GatewayV1().HTTPRoutes(namespace).Get(context, httpRoute.Name, metav1.GetOptions{})
		o.Expect(err).NotTo(o.HaveOccurred())
		for _, condition := range checkHttpRoute.Status.Parents[0].Conditions {
			if condition.Type == string(gatewayapiv1.RouteConditionAccepted) {
				if condition.Status == metav1.ConditionTrue {
					return true, nil
				}
			}
		}
		e2e.Logf("HTTPRoute %s is not ready, retrying...", checkHttpRoute.Name)
		return false, nil
	})
	if waitErr != nil {
		e2e.Failf("HTTPRoute never ready")
	}
	return httpRoute, nil
}

// buildEchoPod returns a pod definition for an socat-based echo server.
func buildEchoPod(name, namespace string) *corev1.Pod {
	return &corev1.Pod{
		ObjectMeta: metav1.ObjectMeta{
			Labels: map[string]string{
				"app": name,
			},
			Name:      name,
			Namespace: namespace,
		},
		Spec: corev1.PodSpec{
			Containers: []corev1.Container{
				{
					// Note that HTTP/1.0 will strip the HSTS response header
					Args: []string{
						"TCP4-LISTEN:8080,reuseaddr,fork",
						`EXEC:'/bin/bash -c \"printf \\\"HTTP/1.0 200 OK\r\n\r\n\\\"; sed -e \\\"/^\r/q\\\"\"'`,
					},
					Command: []string{"/bin/socat"},
					Image:   "image-registry.openshift-image-registry.svc:5000/openshift/tools:latest",
					Name:    "echo",
					Ports: []corev1.ContainerPort{
						{
							ContainerPort: int32(8080),
							Protocol:      corev1.ProtocolTCP,
						},
					},
					SecurityContext: &corev1.SecurityContext{
						AllowPrivilegeEscalation: pointer.Bool(false),
						Capabilities: &corev1.Capabilities{
							Drop: []corev1.Capability{"ALL"},
						},
						RunAsNonRoot: pointer.Bool(true),
						SeccompProfile: &corev1.SeccompProfile{
							Type: corev1.SeccompProfileTypeRuntimeDefault,
						},
					},
				},
			},
		},
	}
}

// buildEchoService returns a service definition for an HTTP service.
func buildEchoService(name, namespace string, labels map[string]string) *corev1.Service {
	return &corev1.Service{
		ObjectMeta: metav1.ObjectMeta{
			Name:      name,
			Namespace: namespace,
		},
		Spec: corev1.ServiceSpec{
			Ports: []corev1.ServicePort{
				{
					Name:       "http",
					Port:       int32(80),
					Protocol:   corev1.ProtocolTCP,
					TargetPort: intstr.FromInt(8080),
				},
			},
			Selector: labels,
		},
	}
}

// buildHTTPRoute initializes the HTTPRoute and returns its address.
func buildHTTPRoute(routeName, namespace, parentgateway, parentNamespace, hostname, backendRefname string) *gatewayapiv1.HTTPRoute {
	parentns := gatewayapiv1.Namespace(parentNamespace)
	parent := gatewayapiv1.ParentReference{Name: gatewayapiv1.ObjectName(parentgateway), Namespace: &parentns}
	port := gatewayapiv1.PortNumber(int32(80))
	rule := gatewayapiv1.HTTPRouteRule{
		BackendRefs: []gatewayapiv1.HTTPBackendRef{{
			BackendRef: gatewayapiv1.BackendRef{
				BackendObjectReference: gatewayapiv1.BackendObjectReference{
					Name: gatewayapiv1.ObjectName(backendRefname),
					Port: &port,
				},
			},
		}},
	}

	return &gatewayapiv1.HTTPRoute{
		ObjectMeta: metav1.ObjectMeta{Name: routeName, Namespace: namespace},
		Spec: gatewayapiv1.HTTPRouteSpec{
			CommonRouteSpec: gatewayapiv1.CommonRouteSpec{ParentRefs: []gatewayapiv1.ParentReference{parent}},
			Hostnames:       []gatewayapiv1.Hostname{gatewayapiv1.Hostname(hostname)},
			Rules:           []gatewayapiv1.HTTPRouteRule{rule},
		},
	}
}

// assertHttpRouteSuccessful checks if the http route was created and has parent conditions that indicate
// it was accepted successfully.  A parent is usually a gateway.  Returns an error not accepted and/or not resolved.
func assertHttpRouteSuccessful(oc *exutil.CLI, gwName, name string) (*gatewayapiv1.HTTPRoute, error) {
	namespace := oc.Namespace()
	checkHttpRoute := &gatewayapiv1.HTTPRoute{}
	ingressNameSpace := "openshift-ingress"
	gateway, errGwStatus := oc.AdminGatewayApiClient().GatewayV1().Gateways(ingressNameSpace).Get(context.TODO(), gwName, metav1.GetOptions{})
	if errGwStatus != nil || gateway == nil {
		e2e.Failf("Unable to assert httproute, no gateway available, error %v", errGwStatus)
	}

	// Wait up to 4 minutes for parent(s) to update.
	err := wait.PollUntilContextTimeout(context.Background(), 2*time.Second, 4*time.Minute, false, func(context context.Context) (bool, error) {
		checkHttpRoute, err := oc.GatewayApiClient().GatewayV1().HTTPRoutes(namespace).Get(context, name, metav1.GetOptions{})
		o.Expect(err).NotTo(o.HaveOccurred())

		numParents := len(checkHttpRoute.Status.Parents)
		if numParents == 0 {
			e2e.Logf("HTTPRoute %s/%s has no parent conditions, retrying...", namespace, name)
			return false, nil
		}
		e2e.Logf("Found httproute %s/%s with %d parent/s", namespace, name, numParents)
		return true, nil
	})
	if err != nil {
		return nil, err
	}
	e2e.Logf("HTTPRoute %s/%s successful", namespace, name)
	return checkHttpRoute, nil
}

// assertHttpRouteConnection checks if the http route of the given name replies successfully,
// and returns an error if not
func assertHttpRouteConnection(hostname string) {
	// Create the http client to check the response status code.
	client := &http.Client{
		Timeout: 10 * time.Second,
		Transport: &http.Transport{
			TLSClientConfig: &tls.Config{InsecureSkipVerify: true},
		},
	}

	err := wait.PollUntilContextTimeout(context.Background(), 20*time.Second, dnsResolutionTimeout, false, func(context context.Context) (bool, error) {
		_, err := net.LookupHost(hostname)
		if err != nil {
			e2e.Logf("[%v] Failed to resolve HTTP route's hostname %q: %v, retrying...", time.Now(), hostname, err)
			return false, nil
		}
		return true, nil
	})
	o.Expect(err).NotTo(o.HaveOccurred(), "Timed out waiting for HTTP route's hostname %q to be resolved: %v", hostname, err)

	// Wait for http route to respond, and when it does, check for the status code.
	err = wait.PollUntilContextTimeout(context.Background(), 5*time.Second, 5*time.Minute, false, func(context context.Context) (bool, error) {
		statusCode, err := getHttpResponse(client, hostname)
		if err != nil {
			e2e.Logf("HTTP GET request to %q failed: %v, retrying...", hostname, err)
			return false, nil
		}
		if statusCode != http.StatusOK {
			e2e.Logf("Unexpected status code for HTTP GET request to %q: %v, retrying...", hostname, statusCode)
			return false, nil // retry on 503 as pod/service may not be ready
		}
		return true, nil
	})
	o.Expect(err).NotTo(o.HaveOccurred(), "Timed out waiting for successful HTTP GET response from %q: %v", hostname, err)
}

func getHttpResponse(client *http.Client, hostname string) (int, error) {
	// Send the HTTP request.
	response, err := client.Get("http://" + hostname)
	if err != nil {
		return 0, err
	}

	// Close response body.
	defer response.Body.Close()

	return response.StatusCode, nil
}

// Check for the existence of the okd-scos string in the version name to determine if it is OKD
func isOKD(oc *exutil.CLI) (bool, error) {
	current, err := exutil.GetCurrentVersion(context.TODO(), oc.AdminConfig())
	if err != nil {
		return false, err
	}
	if strings.Contains(current, "okd-scos") {
		return true, nil
	}
	return false, nil
}<|MERGE_RESOLUTION|>--- conflicted
+++ resolved
@@ -30,19 +30,18 @@
 	gatewayapiv1 "sigs.k8s.io/gateway-api/apis/v1"
 )
 
-<<<<<<< HEAD
+var (
+	requiredCapabilities = []configv1.ClusterVersionCapability{
+		configv1.ClusterVersionCapabilityMarketplace,
+		configv1.ClusterVersionCapabilityOperatorLifecycleManager,
+	}
+)
+
 const (
 	// Max time duration for the DNS resolution
 	dnsResolutionTimeout = 10 * time.Minute
 	// Max time duration for the Load balancer address
 	loadBalancerReadyTimeout = 10 * time.Minute
-=======
-var (
-	requiredCapabilities = []configv1.ClusterVersionCapability{
-		configv1.ClusterVersionCapabilityMarketplace,
-		configv1.ClusterVersionCapabilityOperatorLifecycleManager,
-	}
->>>>>>> 7aea48ca
 )
 
 var _ = g.Describe("[sig-network-edge][OCPFeatureGate:GatewayAPIController][Feature:Router][apigroup:gateway.networking.k8s.io]", g.Ordered, g.Serial, func() {
